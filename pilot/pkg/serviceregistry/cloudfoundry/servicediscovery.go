--- conflicted
+++ resolved
@@ -108,20 +108,6 @@
 	return nil, nil
 }
 
-<<<<<<< HEAD
-// GetServiceAttributes implements a service catalog operation
-func (sd *ServiceDiscovery) GetServiceAttributes(hostname model.Hostname) (*model.ServiceAttributes, error) {
-	svc, _ := sd.GetService(hostname)
-	if svc != nil {
-		return &model.ServiceAttributes{
-			Name:      string(hostname),
-			Namespace: model.IstioDefaultConfigNamespace}, nil
-	}
-	return nil, nil
-}
-
-=======
->>>>>>> 3f88b1d3
 // Instances implements a service catalog operation
 func (sd *ServiceDiscovery) Instances(hostname model.Hostname, _ []string, _ model.LabelsCollection) ([]*model.ServiceInstance, error) {
 	return nil, errors.New("not implemented. use InstancesByPort instead")
