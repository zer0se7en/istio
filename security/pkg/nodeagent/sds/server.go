// Copyright 2018 Istio Authors
//
// Licensed under the Apache License, Version 2.0 (the "License");
// you may not use this file except in compliance with the License.
// You may obtain a copy of the License at
//
//     http://www.apache.org/licenses/LICENSE-2.0
//
// Unless required by applicable law or agreed to in writing, software
// distributed under the License is distributed on an "AS IS" BASIS,
// WITHOUT WARRANTIES OR CONDITIONS OF ANY KIND, either express or implied.
// See the License for the specific language governing permissions and
// limitations under the License.

package sds

import (
	"fmt"
	"net"
	"os"

	"google.golang.org/grpc"
	"google.golang.org/grpc/credentials"

	"istio.io/istio/pkg/log"
	"istio.io/istio/security/pkg/nodeagent/cache"
	"istio.io/istio/security/pkg/nodeagent/plugin"
	"istio.io/istio/security/pkg/nodeagent/plugin/providers/google/stsclient"
)

const maxStreams = 100000

// Options provides all of the configuration parameters for secret discovery service.
type Options struct {
	// EnableWorkloadSDS indicates whether node agent works as SDS server for workload proxies.
	EnableWorkloadSDS bool
	// WorkloadUDSPath is the unix domain socket through which SDS server communicates with workload proxies.
	WorkloadUDSPath string

	// EnableIngressGatewaySDS indicates whether node agent works as ingress gateway agent.
	EnableIngressGatewaySDS bool
	// IngressGatewayUDSPath is the unix domain socket through which SDS server communicates with
	// ingress gateway proxies.
	IngressGatewayUDSPath string

	// CertFile is the path of Cert File for gRPC server TLS settings.
	CertFile string

	// KeyFile is the path of Key File for gRPC server TLS settings.
	KeyFile string

	// CAEndpoint is the CA endpoint to which node agent sends CSR request.
	CAEndpoint string

	// The CA provider name.
	CAProviderName string

	// TrustDomain corresponds to the trust root of a system.
	// https://github.com/spiffe/spiffe/blob/master/standards/SPIFFE-ID.md#21-trust-domain
	TrustDomain string

	// PluginNames is plugins' name for certain authentication provider.
	PluginNames []string

	// The Vault CA address.
	VaultAddress string

	// The Vault auth path.
	VaultAuthPath string

	// The Vault role.
	VaultRole string

	// The Vault sign CSR path.
	VaultSignCsrPath string

	// The Vault TLS root certificate.
	VaultTLSRootCert string

	// AlwaysValidTokenFlag is set to true for if token used is always valid(ex, normal k8s JWT)
	AlwaysValidTokenFlag bool
}

// Server is the gPRC server that exposes SDS through UDS.
type Server struct {
	workloadSds *sdsservice
	gatewaySds  *sdsservice

	grpcWorkloadListener net.Listener
	grpcGatewayListener  net.Listener

	grpcWorkloadServer *grpc.Server
	grpcGatewayServer  *grpc.Server
}

// NewServer creates and starts the Grpc server for SDS.
func NewServer(options Options, workloadSecretCache, gatewaySecretCache cache.SecretManager) (*Server, error) {
	s := &Server{
		workloadSds: newSDSService(workloadSecretCache, false),
		gatewaySds:  newSDSService(gatewaySecretCache, true),
	}
	if options.EnableWorkloadSDS {
		if err := s.initWorkloadSdsService(&options); err != nil {
			log.Errorf("Failed to initialize secret discovery service for workload proxies: %v", err)
			return nil, err
		}
		log.Infof("SDS gRPC server start, listen %q \n", options.WorkloadUDSPath)
	}

	if options.EnableIngressGatewaySDS {
		if err := s.initGatewaySdsService(&options); err != nil {
			log.Errorf("Failed to initialize secret discovery service for ingress gateway: %v", err)
			return nil, err
		}
		log.Infof("SDS gRPC server start, listen %q \n", options.IngressGatewayUDSPath)
	}

	return s, nil
}

// Stop closes the gRPC server.
func (s *Server) Stop() {
	if s == nil {
		return
	}

	if s.grpcWorkloadListener != nil {
		s.grpcWorkloadListener.Close()
	}
	if s.grpcGatewayListener != nil {
		s.grpcGatewayListener.Close()
	}

	if s.grpcWorkloadServer != nil {
		s.grpcWorkloadServer.Stop()
	}
	if s.grpcGatewayServer != nil {
		s.grpcGatewayServer.Stop()
	}
}

// NewPlugins returns a slice of default Plugins.
func NewPlugins(in []string) []plugin.Plugin {
	var availablePlugins = map[string]plugin.Plugin{
		plugin.GoogleTokenExchange: stsclient.NewPlugin(),
	}
	var plugins []plugin.Plugin
	for _, pl := range in {
		if p, exist := availablePlugins[pl]; exist {
			plugins = append(plugins, p)
		}
	}
	return plugins
}

func (s *Server) initWorkloadSdsService(options *Options) error {
	s.grpcWorkloadServer = grpc.NewServer(s.grpcServerOptions(options)...)
	s.workloadSds.register(s.grpcWorkloadServer)

	var err error
	s.grpcWorkloadListener, err = setUpUds(options.WorkloadUDSPath)
	if err != nil {
		log.Errorf("SDS grpc server for workload proxies failed to start: %v", err)
	}

	go func() {
		for {
			// Retry if Serve() fails
			log.Info("Start SDS grpc server")
			if err = s.grpcWorkloadServer.Serve(s.grpcWorkloadListener); err != nil {
				log.Errorf("SDS grpc server for workload proxies failed to start: %v", err)
			}
<<<<<<< HEAD
=======
			s.grpcWorkloadListener, err = setUpUds(options.WorkloadUDSPath)
			if err != nil {
				log.Errorf("SDS grpc server for workload proxies failed to set up UDS: %v", err)
			}
>>>>>>> a2584b02
		}
	}()

	return nil
}

func (s *Server) initGatewaySdsService(options *Options) error {
	s.grpcGatewayServer = grpc.NewServer(s.grpcServerOptions(options)...)
	s.gatewaySds.register(s.grpcGatewayServer)

	var err error
	s.grpcGatewayListener, err = setUpUds(options.IngressGatewayUDSPath)
	if err != nil {
		log.Errorf("SDS grpc server for ingress gateway proxy failed to start: %v", err)
		return fmt.Errorf("SDS grpc server for ingress gateway proxy failed to start: %v", err)
	}

	go func() {
		for {
			// Retry if Serve() fails
			log.Info("Start SDS grpc server for ingress gateway proxy")
			if err = s.grpcGatewayServer.Serve(s.grpcGatewayListener); err != nil {
				log.Errorf("SDS grpc server for ingress gateway proxy failed to start: %v", err)
			}
			s.grpcGatewayListener, err = setUpUds(options.IngressGatewayUDSPath)
			if err != nil {
				log.Errorf("SDS grpc server for ingress gateway proxy failed to set up UDS: %v", err)
			}
		}
	}()

	return nil
}

func setUpUds(udsPath string) (net.Listener, error) {
	// Remove unix socket before use.
	if err := os.Remove(udsPath); err != nil && !os.IsNotExist(err) {
		// Anything other than "file not found" is an error.
		log.Errorf("Failed to remove unix://%s: %v", udsPath, err)
		return nil, fmt.Errorf("failed to remove unix://%s", udsPath)
	}

	var err error
	udsListener, err := net.Listen("unix", udsPath)
	if err != nil {
		log.Errorf("Failed to listen on unix socket %q: %v", udsPath, err)
		return nil, err
	}

	// Update SDS UDS file permission so that istio-proxy has permission to access it.
	if _, err := os.Stat(udsPath); err != nil {
		log.Errorf("SDS uds file %q doesn't exist", udsPath)
		return nil, fmt.Errorf("sds uds file %q doesn't exist", udsPath)
	}
	if err := os.Chmod(udsPath, 0666); err != nil {
		log.Errorf("Failed to update %q permission", udsPath)
		return nil, fmt.Errorf("failed to update %q permission", udsPath)
	}

	return udsListener, nil
}

func (s *Server) grpcServerOptions(options *Options) []grpc.ServerOption {
	grpcOptions := []grpc.ServerOption{
		grpc.MaxConcurrentStreams(uint32(maxStreams)),
	}

	if options.CertFile != "" && options.KeyFile != "" {
		creds, err := credentials.NewServerTLSFromFile(options.CertFile, options.KeyFile)
		if err != nil {
			log.Errorf("Failed to load TLS keys: %s", err)
			return nil
		}
		grpcOptions = append(grpcOptions, grpc.Creds(creds))
	}

	return grpcOptions
}<|MERGE_RESOLUTION|>--- conflicted
+++ resolved
@@ -170,13 +170,10 @@
 			if err = s.grpcWorkloadServer.Serve(s.grpcWorkloadListener); err != nil {
 				log.Errorf("SDS grpc server for workload proxies failed to start: %v", err)
 			}
-<<<<<<< HEAD
-=======
 			s.grpcWorkloadListener, err = setUpUds(options.WorkloadUDSPath)
 			if err != nil {
 				log.Errorf("SDS grpc server for workload proxies failed to set up UDS: %v", err)
 			}
->>>>>>> a2584b02
 		}
 	}()
 
